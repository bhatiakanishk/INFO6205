<<<<<<< HEAD
package edu.neu.coe.info6205.graphs.gis;

import java.util.ArrayList;
import java.util.Comparator;
import java.util.HashMap;
import java.util.Iterator;
import java.util.Map;

import edu.neu.coe.info6205.SizedIterable;
import edu.neu.coe.info6205.bqs.Queue;
import edu.neu.coe.info6205.bqs.Queue_Elements;
import edu.neu.coe.info6205.graphs.undirected.Edge;
import edu.neu.coe.info6205.graphs.undirected.EdgeGraph;
import edu.neu.coe.info6205.graphs.undirected.Graph_Edges;
import edu.neu.coe.info6205.pq.PQException;
import edu.neu.coe.info6205.pq.PriorityQueue;
import edu.neu.coe.info6205.union_find.TypedUF;
import edu.neu.coe.info6205.union_find.TypedUF_HWQUPC;
import edu.neu.coe.info6205.union_find.UFException;

public class Prim<V, X extends Comparable<X> & Sequenced> implements MST<V, X> {

    // CONSIDER having a simpler constructor which just sets up the necessary structures, then having a run method which takes a graph and outputs an Iterable.
    public Prim(EdgeGraph<V, X> graph, V startingpoint) {
        this.queue = new Queue_Elements<>();
        this.marked = createMark(graph); //tag which vertices are connected to the spanning
//        showEdgesInSequence(graph);
        this.pq = createPQ(graph.edges());
        //this.uf = createUF(graph.vertices());
        //this.size = uf.size();
        this.numberEdges = graph.vertices().size()-1;//the number of edges to be connected
        try {
            mst = runPrim(graph,startingpoint);
        } catch (Exception e) {
            e.printStackTrace();
        }
    }

    public EdgeGraph<V, X> getMST() {
        int sequence = 0;
        EdgeGraph<V, X> result = new Graph_Edges<>();
        for (Edge<V, X> edge : queue) {
            edge.getAttribute().setSequence(sequence++);
            result.addEdge(edge);
        }
        return result;
    }

    @Override
    public Iterator<Edge<V, X>> iterator() {
        ArrayList<Edge<V, X>> result = new ArrayList<>();
        for (Edge<V, X> edge : mst) result.add(edge);
        return result.iterator();
    }

    private Map<V, Boolean> createMark(EdgeGraph<V,X> graph) {
        Map<V,Boolean> result = new HashMap<>();
        for(V v:graph.vertices()) result.put(v,false);
        return result;
    }

    private Iterable<Edge<V, X>> runPrim(EdgeGraph<V, X> graph, V startingpoint) throws PQException, UFException {
        ArrayList<Edge<V, X>> result = new ArrayList<>();
        while (!pq.isEmpty() && ((SizedIterable<?>) queue).size() < numberEdges) {
            Edge<V,X> e = pq.take();
            V v = e.get(), w = e.getOther(v);
            //if both vertices are in the spanning, skip the loop
            if(marked.get(v)&&marked.get(w)) continue;
            //otherwise, add the edge and tag the connected vertices
            result.add(e);
            if(!marked.get(v)) visit(graph,v);
            if(!marked.get(w)) visit(graph,w);
        }
        return result;
    }

    private void visit(EdgeGraph<V,X> graph, V v) {
        marked.replace(v, true);
        for(Edge e:graph.adjacent(v)) {
            if(!marked.get(e.getOther(v))) {
                pq.give(e);
            }
        }
    }

    private TypedUF<V> createUF(SizedIterable<V> vertices) {
        return new TypedUF_HWQUPC<>(vertices);
    }

    private PriorityQueue<Edge<V, X>> createPQ(SizedIterable<Edge<V, X>> edges) {
        PriorityQueue<Edge<V, X>> result = new PriorityQueue<>(edges.size(), false, Comparator.comparing(Edge::getAttribute));
        for (Edge<V, X> e : edges) result.give(e);
        return result;
    }

    private void showEdgesInSequence(EdgeGraph<V, X> graph) {
        // TODO remove this debugging code
        PriorityQueue<Edge<V, X>> tempPQ = createPQ(graph.edges());
        while (!tempPQ.isEmpty()) {
            try {
                System.out.println(tempPQ.take());
            } catch (PQException e) {
                e.printStackTrace();
            }
        }
    }

    private Map<V,Boolean> marked;
    private final Queue<Edge<V, X>> queue;
    private final PriorityQueue<Edge<V, X>> pq;
    //private final TypedUF<V> uf;
    //private final int size;
    private final int numberEdges;
    private Iterable<Edge<V, X>> mst;


    public static <V, X extends Comparable<X>> Edge<V, X> createEdge(V v1, V v2, X x) {
        return new Edge<>(v1, v2, x);
    }
}
=======
package edu.neu.coe.info6205.graphs.gis;

import edu.neu.coe.info6205.SizedIterable;
import edu.neu.coe.info6205.graphs.undirected.Edge;
import edu.neu.coe.info6205.graphs.undirected.EdgeGraph;
import edu.neu.coe.info6205.pq.PQException;
import edu.neu.coe.info6205.union_find.UFException;

import java.util.ArrayList;
import java.util.HashMap;
import java.util.Map;

public class Prim<V, X extends Comparable<X> & Sequenced> extends MST_Base<V,X> {

    // CONSIDER having a simpler constructor which just sets up the necessary structures, then having a run method which takes a graph and outputs an Iterable.
    public Prim(EdgeGraph<V, X> graph, V startingpoint) {
    	super(graph);
    	this.graph = graph;
    	this.startpoint = startingpoint;
    	this.marked = createMark(graph); //tag which vertices are connected to the spanning
        this.numberEdges = graph.vertices().size()-1;//the number of edges to be connected
        try {
            mst = runAlgorithm();
        } catch (Exception e) {
            e.printStackTrace();
        }
    }
    
    protected Iterable<Edge<V, X>> runAlgorithm() throws PQException, UFException {
    	ArrayList<Edge<V, X>> result = new ArrayList<>();
    	visit(graph,startpoint);
    	while (!pq.isEmpty() && ((SizedIterable<?>) queue).size() < numberEdges) {
    		Edge<V,X> e = pq.take();
        	V v = e.get(), w = e.getOther(v);
        	//if both vertices are in the spanning or neither are in the spanning, skip the loop
        	if((marked.get(v)&&marked.get(w))||(!marked.get(v)&&!marked.get(w))) continue;
        	//otherwise, add the edge and tag the connected vertices
        	result.add(e);
        	if(!marked.get(v)) visit(graph,v);
        	if(!marked.get(w)) visit(graph,w);
        }
        return result;
    }
    
    private void visit(EdgeGraph<V,X> graph, V v) {
    	marked.replace(v, true);
    	for(Edge<V,X> e:graph.adjacent(v)) {
    		if(!marked.get(e.getOther(v))) {
    			pq.give(e);
    		}
    	}
    }
    
    private Map<V, Boolean> createMark(EdgeGraph<V,X> graph) {
    	Map<V,Boolean> result = new HashMap<>();
    	for(V v:graph.vertices()) result.put(v,false);
    	return result;
    }

    private Map<V,Boolean> marked;
    private V startpoint;
    private EdgeGraph<V, X> graph;
    private final int numberEdges;
}
>>>>>>> f5db8ea9
<|MERGE_RESOLUTION|>--- conflicted
+++ resolved
@@ -1,131 +1,10 @@
-<<<<<<< HEAD
-package edu.neu.coe.info6205.graphs.gis;
-
-import java.util.ArrayList;
-import java.util.Comparator;
-import java.util.HashMap;
-import java.util.Iterator;
-import java.util.Map;
-
-import edu.neu.coe.info6205.SizedIterable;
-import edu.neu.coe.info6205.bqs.Queue;
-import edu.neu.coe.info6205.bqs.Queue_Elements;
-import edu.neu.coe.info6205.graphs.undirected.Edge;
-import edu.neu.coe.info6205.graphs.undirected.EdgeGraph;
-import edu.neu.coe.info6205.graphs.undirected.Graph_Edges;
-import edu.neu.coe.info6205.pq.PQException;
-import edu.neu.coe.info6205.pq.PriorityQueue;
-import edu.neu.coe.info6205.union_find.TypedUF;
-import edu.neu.coe.info6205.union_find.TypedUF_HWQUPC;
-import edu.neu.coe.info6205.union_find.UFException;
-
-public class Prim<V, X extends Comparable<X> & Sequenced> implements MST<V, X> {
-
-    // CONSIDER having a simpler constructor which just sets up the necessary structures, then having a run method which takes a graph and outputs an Iterable.
-    public Prim(EdgeGraph<V, X> graph, V startingpoint) {
-        this.queue = new Queue_Elements<>();
-        this.marked = createMark(graph); //tag which vertices are connected to the spanning
-//        showEdgesInSequence(graph);
-        this.pq = createPQ(graph.edges());
-        //this.uf = createUF(graph.vertices());
-        //this.size = uf.size();
-        this.numberEdges = graph.vertices().size()-1;//the number of edges to be connected
-        try {
-            mst = runPrim(graph,startingpoint);
-        } catch (Exception e) {
-            e.printStackTrace();
-        }
-    }
-
-    public EdgeGraph<V, X> getMST() {
-        int sequence = 0;
-        EdgeGraph<V, X> result = new Graph_Edges<>();
-        for (Edge<V, X> edge : queue) {
-            edge.getAttribute().setSequence(sequence++);
-            result.addEdge(edge);
-        }
-        return result;
-    }
-
-    @Override
-    public Iterator<Edge<V, X>> iterator() {
-        ArrayList<Edge<V, X>> result = new ArrayList<>();
-        for (Edge<V, X> edge : mst) result.add(edge);
-        return result.iterator();
-    }
-
-    private Map<V, Boolean> createMark(EdgeGraph<V,X> graph) {
-        Map<V,Boolean> result = new HashMap<>();
-        for(V v:graph.vertices()) result.put(v,false);
-        return result;
-    }
-
-    private Iterable<Edge<V, X>> runPrim(EdgeGraph<V, X> graph, V startingpoint) throws PQException, UFException {
-        ArrayList<Edge<V, X>> result = new ArrayList<>();
-        while (!pq.isEmpty() && ((SizedIterable<?>) queue).size() < numberEdges) {
-            Edge<V,X> e = pq.take();
-            V v = e.get(), w = e.getOther(v);
-            //if both vertices are in the spanning, skip the loop
-            if(marked.get(v)&&marked.get(w)) continue;
-            //otherwise, add the edge and tag the connected vertices
-            result.add(e);
-            if(!marked.get(v)) visit(graph,v);
-            if(!marked.get(w)) visit(graph,w);
-        }
-        return result;
-    }
-
-    private void visit(EdgeGraph<V,X> graph, V v) {
-        marked.replace(v, true);
-        for(Edge e:graph.adjacent(v)) {
-            if(!marked.get(e.getOther(v))) {
-                pq.give(e);
-            }
-        }
-    }
-
-    private TypedUF<V> createUF(SizedIterable<V> vertices) {
-        return new TypedUF_HWQUPC<>(vertices);
-    }
-
-    private PriorityQueue<Edge<V, X>> createPQ(SizedIterable<Edge<V, X>> edges) {
-        PriorityQueue<Edge<V, X>> result = new PriorityQueue<>(edges.size(), false, Comparator.comparing(Edge::getAttribute));
-        for (Edge<V, X> e : edges) result.give(e);
-        return result;
-    }
-
-    private void showEdgesInSequence(EdgeGraph<V, X> graph) {
-        // TODO remove this debugging code
-        PriorityQueue<Edge<V, X>> tempPQ = createPQ(graph.edges());
-        while (!tempPQ.isEmpty()) {
-            try {
-                System.out.println(tempPQ.take());
-            } catch (PQException e) {
-                e.printStackTrace();
-            }
-        }
-    }
-
-    private Map<V,Boolean> marked;
-    private final Queue<Edge<V, X>> queue;
-    private final PriorityQueue<Edge<V, X>> pq;
-    //private final TypedUF<V> uf;
-    //private final int size;
-    private final int numberEdges;
-    private Iterable<Edge<V, X>> mst;
-
-
-    public static <V, X extends Comparable<X>> Edge<V, X> createEdge(V v1, V v2, X x) {
-        return new Edge<>(v1, v2, x);
-    }
-}
-=======
 package edu.neu.coe.info6205.graphs.gis;
 
 import edu.neu.coe.info6205.SizedIterable;
 import edu.neu.coe.info6205.graphs.undirected.Edge;
 import edu.neu.coe.info6205.graphs.undirected.EdgeGraph;
 import edu.neu.coe.info6205.pq.PQException;
+import edu.neu.coe.info6205.pq.PriorityQueue;
 import edu.neu.coe.info6205.union_find.UFException;
 
 import java.util.ArrayList;
@@ -136,10 +15,11 @@
 
     // CONSIDER having a simpler constructor which just sets up the necessary structures, then having a run method which takes a graph and outputs an Iterable.
     public Prim(EdgeGraph<V, X> graph, V startingpoint) {
-    	super(graph);
+    	super();
     	this.graph = graph;
     	this.startpoint = startingpoint;
     	this.marked = createMark(graph); //tag which vertices are connected to the spanning
+			this.pq = createPQ(graph.edges());
         this.numberEdges = graph.vertices().size()-1;//the number of edges to be connected
         try {
             mst = runAlgorithm();
@@ -183,5 +63,7 @@
     private V startpoint;
     private EdgeGraph<V, X> graph;
     private final int numberEdges;
-}
->>>>>>> f5db8ea9
+
+	private final PriorityQueue<Edge<V, X>> pq;
+
+}