package edu.neu.coe.info6205.graphs.tunnels;

import edu.neu.coe.info6205.SizedIterable;
import edu.neu.coe.info6205.bqs.Queue;
import edu.neu.coe.info6205.bqs.Queue_Elements;
import edu.neu.coe.info6205.graphs.undirected.Edge;
import edu.neu.coe.info6205.graphs.undirected.EdgeGraph;
import edu.neu.coe.info6205.pq.PQException;
import edu.neu.coe.info6205.pq.PriorityQueue;
import edu.neu.coe.info6205.union_find.TypedUF;
import edu.neu.coe.info6205.union_find.TypedUF_HWQUPC;
import edu.neu.coe.info6205.union_find.UFException;

import java.util.Comparator;
import java.util.Iterator;

/**
 * This is a generic solution for Kruskal's algorithm to find the minimum spanning tree of an edge-weighted graph
 *
 * @tparam Vertex is the type of each vertex.
 *
 */
public class Kruskal<Vertex> implements Iterable<Edge> {

<<<<<<< HEAD
    // CONSIDER having a simpler constructor which just sets up the necessary structures, then having a run method which takes a graph and outputs an Iterable.
=======
    private final Queue<Edge> mst;
    private final PriorityQueue<Edge<Vertex, Double>> pq;
    private final TypedUF<Vertex> uf;
    private final int size;

    public Queue<Edge> getMst() {
        return mst;
    }
    

>>>>>>> 9b276649
    public Kruskal(EdgeGraph<Vertex, Double> graph) {
        this.mst = new Queue_Elements<>();
        this.pq = createPQ(graph.edges());
        this.uf = createUF(graph.vertices());
        this.size = uf.size();
        try {
            runKruskal();
        } catch (Exception e) {
            e.printStackTrace();
        }
    }

    private void runKruskal() throws PQException, UFException {
        while (!pq.isEmpty() && ((SizedIterable)mst).size() < size - 1) {
            Edge<Vertex, Double> edge = pq.take();
            Vertex s1 = edge.get(), s2 = edge.getOther(s1);
            if (!uf.connected(s1, s2)) {
                uf.union(s1, s2);
                mst.enqueue(edge);
            }
        }
    }

    private TypedUF<Vertex> createUF(SizedIterable<Vertex> vertices) {
        return new TypedUF_HWQUPC<>(vertices);
    }

    private PriorityQueue<Edge<Vertex, Double>> createPQ(SizedIterable<Edge<Vertex, Double>> edges) {
        PriorityQueue<Edge<Vertex, Double>> result = new PriorityQueue<>(edges.size(), false, Comparator.comparing(Edge::getAttribute));
        for (Edge<Vertex, Double> e : edges) result.give(e);
        return result;
    }

    @Override
    public Iterator<Edge> iterator() {
        return mst.iterator();
    }

    private final Queue<Edge> mst;
    private final PriorityQueue<Edge<Vertex, Double>> pq;
    private final TypedUF<Vertex> uf;
    private final int size;

    public static <Vertex> Edge<Vertex, Double> createEdge(Vertex v1, Vertex v2, double x) {
        return new Edge<>(v1, v2, x);
    }
}<|MERGE_RESOLUTION|>--- conflicted
+++ resolved
@@ -22,20 +22,7 @@
  */
 public class Kruskal<Vertex> implements Iterable<Edge> {
 
-<<<<<<< HEAD
     // CONSIDER having a simpler constructor which just sets up the necessary structures, then having a run method which takes a graph and outputs an Iterable.
-=======
-    private final Queue<Edge> mst;
-    private final PriorityQueue<Edge<Vertex, Double>> pq;
-    private final TypedUF<Vertex> uf;
-    private final int size;
-
-    public Queue<Edge> getMst() {
-        return mst;
-    }
-    
-
->>>>>>> 9b276649
     public Kruskal(EdgeGraph<Vertex, Double> graph) {
         this.mst = new Queue_Elements<>();
         this.pq = createPQ(graph.edges());
@@ -46,6 +33,15 @@
         } catch (Exception e) {
             e.printStackTrace();
         }
+    }
+
+    public Queue<Edge> getMst() {
+        return mst;
+    }
+
+    @Override
+    public Iterator<Edge> iterator() {
+        return mst.iterator();
     }
 
     private void runKruskal() throws PQException, UFException {
@@ -69,16 +65,12 @@
         return result;
     }
 
-    @Override
-    public Iterator<Edge> iterator() {
-        return mst.iterator();
-    }
-
     private final Queue<Edge> mst;
     private final PriorityQueue<Edge<Vertex, Double>> pq;
     private final TypedUF<Vertex> uf;
     private final int size;
 
+
     public static <Vertex> Edge<Vertex, Double> createEdge(Vertex v1, Vertex v2, double x) {
         return new Edge<>(v1, v2, x);
     }
