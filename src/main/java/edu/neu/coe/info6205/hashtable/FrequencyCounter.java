/*
 * Copyright (c) 2017. Phasmid Software
 */

package edu.neu.coe.info6205.hashtable;

import java.util.HashMap;

public class FrequencyCounter<K> {

<<<<<<< HEAD
    public FrequencyCounter(ST<K,Integer> map) {
=======
    private final ST<K, Integer> map;

    public FrequencyCounter(ST<K, Integer> map) {
>>>>>>> 2c71d737
        this.map = map;
    }

    public FrequencyCounter() {
<<<<<<< HEAD
        this(new STMap<K,Integer>(new HashMap<>()));
    }

    public int get(Object key) {
        Integer value = map.get((K)key);
        if (value==null) value = 0;
=======
        this(new STMap<>(new HashMap<>()));
    }

    public int get(Object key) {
        //noinspection unchecked
        Integer value = map.get((K) key);
        if (value == null) value = 0;
>>>>>>> 2c71d737
        return value;
    }

    public void increment(K s) {
        int x = get(s);
        map.put(s, x + 1);
    }

    public String toString() {
        return map.toString();
    }

<<<<<<< HEAD
    private final ST<K, Integer> map;
=======
    public static void main(String[] args) {
        FrequencyCounter<String> counter = new FrequencyCounter<>();

        for (String arg : args) counter.increment(arg);
>>>>>>> 2c71d737

        System.out.println(counter.toString());
    }
}<|MERGE_RESOLUTION|>--- conflicted
+++ resolved
@@ -5,28 +5,17 @@
 package edu.neu.coe.info6205.hashtable;
 
 import java.util.HashMap;
+import java.util.Map;
 
 public class FrequencyCounter<K> {
 
-<<<<<<< HEAD
-    public FrequencyCounter(ST<K,Integer> map) {
-=======
     private final ST<K, Integer> map;
 
     public FrequencyCounter(ST<K, Integer> map) {
->>>>>>> 2c71d737
         this.map = map;
     }
 
     public FrequencyCounter() {
-<<<<<<< HEAD
-        this(new STMap<K,Integer>(new HashMap<>()));
-    }
-
-    public int get(Object key) {
-        Integer value = map.get((K)key);
-        if (value==null) value = 0;
-=======
         this(new STMap<>(new HashMap<>()));
     }
 
@@ -34,7 +23,6 @@
         //noinspection unchecked
         Integer value = map.get((K) key);
         if (value == null) value = 0;
->>>>>>> 2c71d737
         return value;
     }
 
@@ -47,14 +35,10 @@
         return map.toString();
     }
 
-<<<<<<< HEAD
-    private final ST<K, Integer> map;
-=======
     public static void main(String[] args) {
         FrequencyCounter<String> counter = new FrequencyCounter<>();
 
         for (String arg : args) counter.increment(arg);
->>>>>>> 2c71d737
 
         System.out.println(counter.toString());
     }
