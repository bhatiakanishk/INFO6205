--- conflicted
+++ resolved
@@ -47,14 +47,9 @@
 
 		public void increment(Key s) {
         // TO BE IMPLEMENTED ...
-<<<<<<< HEAD
-        // What do we need?   current value for key; "1"; anything else? No.
-        // What have we got? result of get(key); literal 1; we're good!!
-=======
         int x = get(s);
         map.put(s, x + 1);
 				total++;
->>>>>>> 06473c0d
         // ... END IMPLEMENTATION
     }
 
