package edu.neu.coe.info6205.sort.simple;

public class InsertionSort<X extends Comparable<X>> implements Sort<X> {

    /**
     * Constructor for InsertionSort
     *
     * @param helper an explicit instance of Helper to be used.
     */
    public InsertionSort(Helper<X> helper) {
        this.helper = helper;
    }

    public InsertionSort() {
        this(new Helper<>("InsertionSort"));
    }

    @Override
    public void sort(X[] xs, int from, int to) {
        for (int i = from; i < to; i++) {
            // Invariant 1: elements xs[from..i] are in order
            // TO BE IMPLEMENTED ...
<<<<<<< HEAD
            // ... END IMPLEMENTATION
        }
=======

				// NOTE: this is the simple, slow way as originally described.
//            for (int j = i; j > 0; j--)
//                if (helper.less(xs[j], xs[j - 1]))
//                    helper.swap(xs, from, to, j);
//                else break;

				// NOTE: this is the (2x) improvement called "half exchanges"
				{
						X x = xs[i];
						int j = i;
						while (j > 0 && helper.less(x, xs[j - 1])) {
								// NOTE: can use helper.moveUp but it takes somewhat longer
								xs[j] = xs[j - 1];
								j--;
						}
						xs[j] = x;
				}
        // ... END IMPLEMENTATION
>>>>>>> 06473c0d
    }

    @Override
    public String toString() {
        return helper.toString();
    }

    @Override
    public Helper<X> getHelper() {
        return helper;
    }

    private final Helper<X> helper;
}<|MERGE_RESOLUTION|>--- conflicted
+++ resolved
@@ -17,13 +17,9 @@
 
     @Override
     public void sort(X[] xs, int from, int to) {
-        for (int i = from; i < to; i++) {
+        for (int i = from; i < to; i++)
             // Invariant 1: elements xs[from..i] are in order
             // TO BE IMPLEMENTED ...
-<<<<<<< HEAD
-            // ... END IMPLEMENTATION
-        }
-=======
 
 				// NOTE: this is the simple, slow way as originally described.
 //            for (int j = i; j > 0; j--)
@@ -43,7 +39,6 @@
 						xs[j] = x;
 				}
         // ... END IMPLEMENTATION
->>>>>>> 06473c0d
     }
 
     @Override
