--- conflicted
+++ resolved
@@ -3,10 +3,7 @@
 import java.io.PrintStream;
 import java.lang.reflect.Array;
 import java.util.Arrays;
-<<<<<<< HEAD
-=======
 import java.util.Objects;
->>>>>>> 06473c0d
 import java.util.Random;
 import java.util.function.Function;
 
@@ -17,17 +14,10 @@
  */
 public class Helper<X extends Comparable<X>> {
 
-<<<<<<< HEAD
-    // TODO also keep track of copies
-    // TODO also allow for multi-neighbor-swaps/copies (as in insertion sort)
-
-    public Helper(String description, int n, long seed) {
-=======
 		// TODO also keep track of copies
 		// TODO also allow for multi-neighbor-swaps/copies (as in insertion sort)
 
 		public Helper(String description, int n, long seed) {
->>>>>>> 06473c0d
         this.n = n;
         this.description = description;
         this.random = new Random(seed);
@@ -41,20 +31,6 @@
         this(description, 0);
     }
 
-<<<<<<< HEAD
-    public X[] initialize(X[] xs) {
-        compares = 0;
-        swaps = 0;
-        return Arrays.copyOf(xs, xs.length);
-    }
-
-    public boolean cleanup(X[] xs, PrintStream ps)  {
-        if (ps!=null) ps.println(toString());
-        final boolean sorted = sorted(xs);
-        if (!sorted) ps.println(Arrays.toString(xs));
-        return sorted;
-    }
-=======
 		public X[] initialize(X[] xs) {
 				compares = 0;
 				swaps = 0;
@@ -67,7 +43,6 @@
 				if (!sorted) Objects.requireNonNull(ps).println(Arrays.toString(xs));
 				return sorted;
 		}
->>>>>>> 06473c0d
     /**
      * Method to determine if one X value is less than another.
      *
@@ -80,59 +55,6 @@
         return v.compareTo(w) < 0;
     }
 
-<<<<<<< HEAD
-    /**
-     * Method to determine if one X value is less than another.
-     *
-     * @param v   the candidate element.
-     * @param w   the comparand element.
-     * @return the result of v.compareTo(w).
-     */
-    int compare(X v, X w) {
-        compares++;
-        return v.compareTo(w);
-    }
-
-    /**
-     * Swap the adjacent elements of array a at indices i-1 and i.
-     * This type of swap is guaranteed to be stable.
-     *
-     * @param xs   the array.
-     * @param lo  the lowest index of interest (only used for checking).
-     * @param hi  one more than the highest index of interest (only used for checking).
-     * @param i   the index of the higher element to swap.
-     */
-    void swap(X[] xs, int lo, int hi, int i) {
-        swap(xs, lo, hi, i-1, i);
-    }
-
-    /**
-     * Swap the elements of array a at indices i and j.
-     *
-     * @param xs   the array.
-     * @param lo  the lowest index of interest (only used for checking).
-     * @param hi  one more than the highest index of interest (only used for checking).
-     * @param i   one of the indices.
-     * @param j   the other index.
-     */
-    void swap(X[] xs, int lo, int hi, int i, int j) {
-        swaps++;
-        if (i < lo) throw new RuntimeException("i is out of range: i; " + i + "; lo=" + lo);
-        if (j > hi) throw new RuntimeException("j is out of range: j; " + j + "; hi=" + hi);
-        X temp = xs[i];
-        xs[i] = xs[j];
-        xs[j] = temp;
-    }
-
-    void moveUp(X[] xs, int j) {
-        swaps++; // NOTE: really this is only a half-swap
-        xs[j] = xs[j - 1];
-    }
-
-    public boolean sorted(X[] xs) {
-        for (int i = 1; i < xs.length; i++) if (xs[i-1].compareTo(xs[i])>0) return false;
-        return true;
-=======
 		/**
 		 * Method to determine if one X value is less than another.
 		 *
@@ -184,7 +106,6 @@
 		public boolean sorted(X[] xs) {
 				for (int i = 1; i < xs.length; i++) if (xs[i - 1].compareTo(xs[i]) > 0) return false;
 				return true;
->>>>>>> 06473c0d
     }
 
     public X[] random(int n, Class<X> clazz, Function<Random, X> f) {
