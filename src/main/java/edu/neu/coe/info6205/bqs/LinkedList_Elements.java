/*
 * Copyright (c) 2017. Phasmid Software
 */

package edu.neu.coe.info6205.bqs;

import java.util.ArrayList;
import java.util.Collection;
import java.util.Iterator;

/**
 * Concrete class which implements LinkedList of Item as a sequence of Elements.
<<<<<<< HEAD
=======
 * This implementation of LinkedList could theoretically allow items to be added or removed elsewhere than the head.
 * If we wanted to be strict and allow addition/removal at the head only, we would have to make the next field of
 * Element final.
>>>>>>> 37516399
 *
 * @param <Item> the underlying type of this list.
 */
public class LinkedList_Elements<Item> implements LinkedList<Item> {

    /**
     * Add the given element to the head of this list.
     *
     * @param item an item.
     */
    public void add(Item item) {
        Element<Item> tail = head;
        head = new Element<>(item, tail);
    }

    /**
     * Remove the element at the head of this list.
     *
     * @return the value of the element that was at the head of the list.
     * @throws BQSException the list is empty.
     */
    public Item remove() throws BQSException {
        if (head == null) throw new BQSException("collection is empty");
        Item result = head.item;
        head = head.next;
        return result;
    }

    /**
     * Method to get the element at the head of this list without any mutation.
     * Equivalent to add(remove()).
     *
     * @return the item at the head of the list.
     */
    public Item getHead() {
        return isEmpty() ? null : head.item;
    }

    /**
     * @return true if this list is empty.
     */
    public boolean isEmpty() {
        return head == null;
    }

    /**
     * Method to yield an iterator for this list.
     *
     * @return an Iterator.
     */
    public Iterator<Item> iterator() {
        return asItemIterable().iterator();
    }

    /**
     * Method to render this List as a String.
     *
     * @return a representation of this list.
     */
    public String toString() {
        return asItemIterable().toString();
    }

    private Iterable<Item> asItemIterable() {
        Collection<Item> result = new ArrayList<>();
        Element<Item> x = head;
        while (x != null) {
            result.add(x.item);
            x = x.next;
        }
        return result;
    }

    private Element<Item> head = null;
}<|MERGE_RESOLUTION|>--- conflicted
+++ resolved
@@ -10,12 +10,9 @@
 
 /**
  * Concrete class which implements LinkedList of Item as a sequence of Elements.
-<<<<<<< HEAD
-=======
  * This implementation of LinkedList could theoretically allow items to be added or removed elsewhere than the head.
  * If we wanted to be strict and allow addition/removal at the head only, we would have to make the next field of
  * Element final.
->>>>>>> 37516399
  *
  * @param <Item> the underlying type of this list.
  */
