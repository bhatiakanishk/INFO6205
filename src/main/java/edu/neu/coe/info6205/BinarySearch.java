--- conflicted
+++ resolved
@@ -12,14 +12,21 @@
     }
 
 
-<<<<<<< HEAD
-    static int binarySearch(int a[], int lo, int hi, int key)
-=======
     static int binarySearch(int[] a, int low, int high, int key)
->>>>>>> 06473c0d
     {
-        //TO BE IMPLEMENTED :: implement binary search
-
+        int lo = low;
+        int hi = high;
+        while (hi >= lo) {
+            //TO BE IMPLEMENTED :: implement binary search
+            int mid = lo + (hi - lo) / 2;
+            int cf = Integer.compare(key, a[mid]);
+            if (cf == 0)
+                return mid;
+            else if (cf > 0)
+                lo = mid + 1;
+            else
+                hi = mid - 1;
+        }
         // ... end of TO BE IMPLEMENTED
         return -1;
 
